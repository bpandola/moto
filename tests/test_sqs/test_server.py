--- conflicted
+++ resolved
@@ -1,90 +1,3 @@
-<<<<<<< HEAD
-from __future__ import unicode_literals
-
-import re
-import sure  # noqa
-import threading
-import time
-
-import moto.server as server
-
-'''
-Test the different server responses
-'''
-
-
-def test_sqs_list_identities():
-    backend = server.create_backend_app("sqs")
-    test_client = backend.test_client()
-
-    res = test_client.get('/?Action=ListQueues')
-    res.data.should.contain(b"ListQueuesResponse")
-
-    # Make sure that we can receive messages from queues whose name contains dots (".")
-    # The AWS API mandates that the names of FIFO queues use the suffix ".fifo"
-    # See: https://github.com/spulec/moto/issues/866
-
-    for queue_name in ('testqueue', 'otherqueue.fifo'):
-
-        res = test_client.put('/?Action=CreateQueue&QueueName=%s' % queue_name)
-
-
-        res = test_client.put(
-            '/123/%s?MessageBody=test-message&Action=SendMessage' % queue_name)
-
-        res = test_client.get(
-            '/123/%s?Action=ReceiveMessage&MaxNumberOfMessages=1' % queue_name)
-
-        message = re.search("<Body>(.*?)</Body>",
-                            res.data.decode('utf-8')).groups()[0]
-        message.should.equal('test-message')
-
-    res = test_client.get('/?Action=ListQueues&QueueNamePrefix=other')
-    res.data.should.contain(b'otherqueue.fifo')
-    res.data.should_not.contain(b'testqueue')
-
-
-def test_messages_polling():
-    backend = server.create_backend_app("sqs")
-    test_client = backend.test_client()
-    messages = []
-
-    test_client.put('/?Action=CreateQueue&QueueName=testqueue')
-
-    def insert_messages():
-        messages_count = 5
-        while messages_count > 0:
-            test_client.put(
-                '/123/testqueue?MessageBody=test-message&Action=SendMessage'
-                '&Attribute.1.Name=WaitTimeSeconds&Attribute.1.Value=10'
-            )
-            messages_count -= 1
-            time.sleep(.5)
-
-    def get_messages():
-        count = 0
-        while count < 5:
-            msg_res = test_client.get(
-                '/123/testqueue?Action=ReceiveMessage&MaxNumberOfMessages=1&WaitTimeSeconds=5'
-            )
-            new_msgs = re.findall("<Body>(.*?)</Body>",
-                                  msg_res.data.decode('utf-8'))
-            count += len(new_msgs)
-            messages.append(new_msgs)
-
-    get_messages_thread = threading.Thread(target=get_messages)
-    insert_messages_thread = threading.Thread(target=insert_messages)
-
-    get_messages_thread.start()
-    insert_messages_thread.start()
-
-    get_messages_thread.join()
-    insert_messages_thread.join()
-
-    # got each message in a separate call to ReceiveMessage, despite the long
-    # WaitTimeSeconds
-    assert len(messages) == 5
-=======
 from __future__ import unicode_literals
 
 import re
@@ -168,5 +81,4 @@
 
     # got each message in a separate call to ReceiveMessage, despite the long
     # WaitTimeSeconds
-    assert len(messages) == 5
->>>>>>> b8a1f852
+    assert len(messages) == 5
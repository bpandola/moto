--- conflicted
+++ resolved
@@ -1,160 +1,3 @@
-<<<<<<< HEAD
-from __future__ import unicode_literals
-
-from datetime import datetime
-
-import boto
-import boto3
-import sure  # noqa
-
-from nose.tools import assert_raises
-from boto.exception import BotoServerError
-from moto import mock_iam, mock_iam_deprecated
-
-
-@mock_iam_deprecated()
-def test_create_group():
-    conn = boto.connect_iam()
-    conn.create_group('my-group')
-    with assert_raises(BotoServerError):
-        conn.create_group('my-group')
-
-
-@mock_iam_deprecated()
-def test_get_group():
-    conn = boto.connect_iam()
-    conn.create_group('my-group')
-    conn.get_group('my-group')
-    with assert_raises(BotoServerError):
-        conn.get_group('not-group')
-
-
-@mock_iam()
-def test_get_group_current():
-    conn = boto3.client('iam', region_name='us-east-1')
-    conn.create_group(GroupName='my-group')
-    result = conn.get_group(GroupName='my-group')
-
-    assert result['Group']['Path'] == '/'
-    assert result['Group']['GroupName'] == 'my-group'
-    assert isinstance(result['Group']['CreateDate'], datetime)
-    assert result['Group']['GroupId']
-    assert result['Group']['Arn'] == 'arn:aws:iam::123456789012:group/my-group'
-    assert not result['Users']
-
-    # Make a group with a different path:
-    other_group = conn.create_group(GroupName='my-other-group', Path='some/location')
-    assert other_group['Group']['Path'] == 'some/location'
-    assert other_group['Group']['Arn'] == 'arn:aws:iam::123456789012:group/some/location/my-other-group'
-
-
-@mock_iam_deprecated()
-def test_get_all_groups():
-    conn = boto.connect_iam()
-    conn.create_group('my-group1')
-    conn.create_group('my-group2')
-    groups = conn.get_all_groups()['list_groups_response'][
-        'list_groups_result']['groups']
-    groups.should.have.length_of(2)
-
-
-@mock_iam_deprecated()
-def test_add_user_to_group():
-    conn = boto.connect_iam()
-    with assert_raises(BotoServerError):
-        conn.add_user_to_group('my-group', 'my-user')
-    conn.create_group('my-group')
-    with assert_raises(BotoServerError):
-        conn.add_user_to_group('my-group', 'my-user')
-    conn.create_user('my-user')
-    conn.add_user_to_group('my-group', 'my-user')
-
-
-@mock_iam_deprecated()
-def test_remove_user_from_group():
-    conn = boto.connect_iam()
-    with assert_raises(BotoServerError):
-        conn.remove_user_from_group('my-group', 'my-user')
-    conn.create_group('my-group')
-    conn.create_user('my-user')
-    with assert_raises(BotoServerError):
-        conn.remove_user_from_group('my-group', 'my-user')
-    conn.add_user_to_group('my-group', 'my-user')
-    conn.remove_user_from_group('my-group', 'my-user')
-
-
-@mock_iam_deprecated()
-def test_get_groups_for_user():
-    conn = boto.connect_iam()
-    conn.create_group('my-group1')
-    conn.create_group('my-group2')
-    conn.create_group('other-group')
-    conn.create_user('my-user')
-    conn.add_user_to_group('my-group1', 'my-user')
-    conn.add_user_to_group('my-group2', 'my-user')
-
-    groups = conn.get_groups_for_user(
-        'my-user')['list_groups_for_user_response']['list_groups_for_user_result']['groups']
-    groups.should.have.length_of(2)
-
-
-@mock_iam_deprecated()
-def test_put_group_policy():
-    conn = boto.connect_iam()
-    conn.create_group('my-group')
-    conn.put_group_policy('my-group', 'my-policy', '{"some": "json"}')
-
-
-@mock_iam
-def test_attach_group_policies():
-    conn = boto3.client('iam', region_name='us-east-1')
-    conn.create_group(GroupName='my-group')
-    conn.list_attached_group_policies(GroupName='my-group')['AttachedPolicies'].should.be.empty
-    policy_arn = 'arn:aws:iam::aws:policy/service-role/AmazonElasticMapReduceforEC2Role'
-    conn.list_attached_group_policies(GroupName='my-group')['AttachedPolicies'].should.be.empty
-    conn.attach_group_policy(GroupName='my-group', PolicyArn=policy_arn)
-    conn.list_attached_group_policies(GroupName='my-group')['AttachedPolicies'].should.equal(
-        [
-            {
-                'PolicyName': 'AmazonElasticMapReduceforEC2Role',
-                'PolicyArn': policy_arn,
-            }
-        ])
-
-    conn.detach_group_policy(GroupName='my-group', PolicyArn=policy_arn)
-    conn.list_attached_group_policies(GroupName='my-group')['AttachedPolicies'].should.be.empty
-
-
-@mock_iam_deprecated()
-def test_get_group_policy():
-    conn = boto.connect_iam()
-    conn.create_group('my-group')
-    with assert_raises(BotoServerError):
-        conn.get_group_policy('my-group', 'my-policy')
-
-    conn.put_group_policy('my-group', 'my-policy', '{"some": "json"}')
-    conn.get_group_policy('my-group', 'my-policy')
-
-
-@mock_iam_deprecated()
-def test_get_all_group_policies():
-    conn = boto.connect_iam()
-    conn.create_group('my-group')
-    policies = conn.get_all_group_policies('my-group')['list_group_policies_response']['list_group_policies_result']['policy_names']
-    assert policies == []
-    conn.put_group_policy('my-group', 'my-policy', '{"some": "json"}')
-    policies = conn.get_all_group_policies('my-group')['list_group_policies_response']['list_group_policies_result']['policy_names']
-    assert policies == ['my-policy']
-
-
-@mock_iam()
-def test_list_group_policies():
-    conn = boto3.client('iam', region_name='us-east-1')
-    conn.create_group(GroupName='my-group')
-    conn.list_group_policies(GroupName='my-group')['PolicyNames'].should.be.empty
-    conn.put_group_policy(GroupName='my-group', PolicyName='my-policy', PolicyDocument='{"some": "json"}')
-    conn.list_group_policies(GroupName='my-group')['PolicyNames'].should.equal(['my-policy'])
-=======
 from __future__ import unicode_literals
 
 from datetime import datetime
@@ -321,5 +164,4 @@
     conn.create_group(GroupName='my-group')
     conn.list_group_policies(GroupName='my-group')['PolicyNames'].should.be.empty
     conn.put_group_policy(GroupName='my-group', PolicyName='my-policy', PolicyDocument=MOCK_POLICY)
-    conn.list_group_policies(GroupName='my-group')['PolicyNames'].should.equal(['my-policy'])
->>>>>>> 3a5d857a
+    conn.list_group_policies(GroupName='my-group')['PolicyNames'].should.equal(['my-policy'])
--- conflicted
+++ resolved
@@ -1,59 +1,3 @@
-<<<<<<< HEAD
-from __future__ import unicode_literals
-import boto
-import boto.ec2
-import boto3
-import sure  # noqa
-
-from moto import mock_ec2, mock_ec2_deprecated
-
-
-@mock_ec2_deprecated
-def test_describe_regions():
-    conn = boto.connect_ec2('the_key', 'the_secret')
-    regions = conn.get_all_regions()
-    regions.should.have.length_of(16)
-    for region in regions:
-        region.endpoint.should.contain(region.name)
-
-
-@mock_ec2_deprecated
-def test_availability_zones():
-    conn = boto.connect_ec2('the_key', 'the_secret')
-    regions = conn.get_all_regions()
-    for region in regions:
-        conn = boto.ec2.connect_to_region(region.name)
-        if conn is None:
-            continue
-        for zone in conn.get_all_zones():
-            zone.name.should.contain(region.name)
-
-
-@mock_ec2
-def test_boto3_describe_regions():
-    ec2 = boto3.client('ec2', 'us-east-1')
-    resp = ec2.describe_regions()
-    resp['Regions'].should.have.length_of(16)
-    for rec in resp['Regions']:
-        rec['Endpoint'].should.contain(rec['RegionName'])
-
-    test_region = 'us-east-1' 
-    resp = ec2.describe_regions(RegionNames=[test_region])
-    resp['Regions'].should.have.length_of(1)
-    resp['Regions'][0].should.have.key('RegionName').which.should.equal(test_region)
-
-
-@mock_ec2
-def test_boto3_availability_zones():
-    ec2 = boto3.client('ec2', 'us-east-1')
-    resp = ec2.describe_regions()
-    regions = [r['RegionName'] for r in resp['Regions']]
-    for region in regions:
-        conn = boto3.client('ec2', region)
-        resp = conn.describe_availability_zones()
-        for rec in resp['AvailabilityZones']:
-            rec['ZoneName'].should.contain(region)
-=======
 from __future__ import unicode_literals
 import boto
 import boto.ec2
@@ -107,5 +51,4 @@
         conn = boto3.client("ec2", region)
         resp = conn.describe_availability_zones()
         for rec in resp["AvailabilityZones"]:
-            rec["ZoneName"].should.contain(region)
->>>>>>> b8a1f852
+            rec["ZoneName"].should.contain(region)
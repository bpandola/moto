--- conflicted
+++ resolved
@@ -1,21 +1,3 @@
-<<<<<<< HEAD
-from __future__ import unicode_literals
-import sure  # noqa
-
-import moto.server as server
-
-'''
-Test the different server responses
-'''
-
-
-def test_ses_list_identities():
-    backend = server.create_backend_app("ses")
-    test_client = backend.test_client()
-
-    res = test_client.get('/?Action=ListIdentities')
-    res.data.should.contain(b"ListIdentitiesResponse")
-=======
 from __future__ import unicode_literals
 import sure  # noqa
 
@@ -31,5 +13,4 @@
     test_client = backend.test_client()
 
     res = test_client.get("/?Action=ListIdentities")
-    res.data.should.contain(b"ListIdentitiesResponse")
->>>>>>> b8a1f852
+    res.data.should.contain(b"ListIdentitiesResponse")
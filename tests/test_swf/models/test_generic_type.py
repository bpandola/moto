<<<<<<< HEAD
from moto.swf.models import GenericType
import sure  # noqa


# Tests for GenericType (ActivityType, WorkflowType)
class FooType(GenericType):

    @property
    def kind(self):
        return "foo"

    @property
    def _configuration_keys(self):
        return ["justAnExampleTimeout"]


def test_type_short_dict_representation():
    _type = FooType("test-foo", "v1.0")
    _type.to_short_dict().should.equal({"name": "test-foo", "version": "v1.0"})


def test_type_medium_dict_representation():
    _type = FooType("test-foo", "v1.0")
    _type.to_medium_dict()["fooType"].should.equal(_type.to_short_dict())
    _type.to_medium_dict()["status"].should.equal("REGISTERED")
    _type.to_medium_dict().should.contain("creationDate")
    _type.to_medium_dict().should_not.contain("deprecationDate")
    _type.to_medium_dict().should_not.contain("description")

    _type.description = "foo bar"
    _type.to_medium_dict()["description"].should.equal("foo bar")

    _type.status = "DEPRECATED"
    _type.to_medium_dict().should.contain("deprecationDate")


def test_type_full_dict_representation():
    _type = FooType("test-foo", "v1.0")
    _type.to_full_dict()["typeInfo"].should.equal(_type.to_medium_dict())
    _type.to_full_dict()["configuration"].should.equal({})

    _type.task_list = "foo"
    _type.to_full_dict()["configuration"][
        "defaultTaskList"].should.equal({"name": "foo"})

    _type.just_an_example_timeout = "60"
    _type.to_full_dict()["configuration"][
        "justAnExampleTimeout"].should.equal("60")

    _type.non_whitelisted_property = "34"
    keys = _type.to_full_dict()["configuration"].keys()
    sorted(keys).should.equal(["defaultTaskList", "justAnExampleTimeout"])


def test_type_string_representation():
    _type = FooType("test-foo", "v1.0")
    str(_type).should.equal(
        "FooType(name: test-foo, version: v1.0, status: REGISTERED)")
=======
from moto.swf.models import GenericType
import sure  # noqa


# Tests for GenericType (ActivityType, WorkflowType)
class FooType(GenericType):
    @property
    def kind(self):
        return "foo"

    @property
    def _configuration_keys(self):
        return ["justAnExampleTimeout"]


def test_type_short_dict_representation():
    _type = FooType("test-foo", "v1.0")
    _type.to_short_dict().should.equal({"name": "test-foo", "version": "v1.0"})


def test_type_medium_dict_representation():
    _type = FooType("test-foo", "v1.0")
    _type.to_medium_dict()["fooType"].should.equal(_type.to_short_dict())
    _type.to_medium_dict()["status"].should.equal("REGISTERED")
    _type.to_medium_dict().should.contain("creationDate")
    _type.to_medium_dict().should_not.contain("deprecationDate")
    _type.to_medium_dict().should_not.contain("description")

    _type.description = "foo bar"
    _type.to_medium_dict()["description"].should.equal("foo bar")

    _type.status = "DEPRECATED"
    _type.to_medium_dict().should.contain("deprecationDate")


def test_type_full_dict_representation():
    _type = FooType("test-foo", "v1.0")
    _type.to_full_dict()["typeInfo"].should.equal(_type.to_medium_dict())
    _type.to_full_dict()["configuration"].should.equal({})

    _type.task_list = "foo"
    _type.to_full_dict()["configuration"]["defaultTaskList"].should.equal(
        {"name": "foo"}
    )

    _type.just_an_example_timeout = "60"
    _type.to_full_dict()["configuration"]["justAnExampleTimeout"].should.equal("60")

    _type.non_whitelisted_property = "34"
    keys = _type.to_full_dict()["configuration"].keys()
    sorted(keys).should.equal(["defaultTaskList", "justAnExampleTimeout"])


def test_type_string_representation():
    _type = FooType("test-foo", "v1.0")
    str(_type).should.equal(
        "FooType(name: test-foo, version: v1.0, status: REGISTERED)"
    )
>>>>>>> b8a1f852
<|MERGE_RESOLUTION|>--- conflicted
+++ resolved
@@ -1,63 +1,3 @@
-<<<<<<< HEAD
-from moto.swf.models import GenericType
-import sure  # noqa
-
-
-# Tests for GenericType (ActivityType, WorkflowType)
-class FooType(GenericType):
-
-    @property
-    def kind(self):
-        return "foo"
-
-    @property
-    def _configuration_keys(self):
-        return ["justAnExampleTimeout"]
-
-
-def test_type_short_dict_representation():
-    _type = FooType("test-foo", "v1.0")
-    _type.to_short_dict().should.equal({"name": "test-foo", "version": "v1.0"})
-
-
-def test_type_medium_dict_representation():
-    _type = FooType("test-foo", "v1.0")
-    _type.to_medium_dict()["fooType"].should.equal(_type.to_short_dict())
-    _type.to_medium_dict()["status"].should.equal("REGISTERED")
-    _type.to_medium_dict().should.contain("creationDate")
-    _type.to_medium_dict().should_not.contain("deprecationDate")
-    _type.to_medium_dict().should_not.contain("description")
-
-    _type.description = "foo bar"
-    _type.to_medium_dict()["description"].should.equal("foo bar")
-
-    _type.status = "DEPRECATED"
-    _type.to_medium_dict().should.contain("deprecationDate")
-
-
-def test_type_full_dict_representation():
-    _type = FooType("test-foo", "v1.0")
-    _type.to_full_dict()["typeInfo"].should.equal(_type.to_medium_dict())
-    _type.to_full_dict()["configuration"].should.equal({})
-
-    _type.task_list = "foo"
-    _type.to_full_dict()["configuration"][
-        "defaultTaskList"].should.equal({"name": "foo"})
-
-    _type.just_an_example_timeout = "60"
-    _type.to_full_dict()["configuration"][
-        "justAnExampleTimeout"].should.equal("60")
-
-    _type.non_whitelisted_property = "34"
-    keys = _type.to_full_dict()["configuration"].keys()
-    sorted(keys).should.equal(["defaultTaskList", "justAnExampleTimeout"])
-
-
-def test_type_string_representation():
-    _type = FooType("test-foo", "v1.0")
-    str(_type).should.equal(
-        "FooType(name: test-foo, version: v1.0, status: REGISTERED)")
-=======
 from moto.swf.models import GenericType
 import sure  # noqa
 
@@ -115,5 +55,4 @@
     _type = FooType("test-foo", "v1.0")
     str(_type).should.equal(
         "FooType(name: test-foo, version: v1.0, status: REGISTERED)"
-    )
->>>>>>> b8a1f852
+    )
<<<<<<< HEAD
from __future__ import unicode_literals
from moto import mock_xray_client, XRaySegment, mock_dynamodb2
import sure   # noqa
import boto3

from moto.xray.mock_client import MockEmitter
import aws_xray_sdk.core as xray_core
import aws_xray_sdk.core.patcher as xray_core_patcher

import botocore.client
import botocore.endpoint
original_make_api_call = botocore.client.BaseClient._make_api_call
original_encode_headers = botocore.endpoint.Endpoint._encode_headers

import requests
original_session_request = requests.Session.request
original_session_prep_request = requests.Session.prepare_request


@mock_xray_client
@mock_dynamodb2
def test_xray_dynamo_request_id():
    # Could be ran in any order, so we need to tell sdk that its been unpatched
    xray_core_patcher._PATCHED_MODULES = set()
    xray_core.patch_all()

    client = boto3.client('dynamodb', region_name='us-east-1')

    with XRaySegment():
        resp = client.list_tables()
        resp['ResponseMetadata'].should.contain('RequestId')
        id1 = resp['ResponseMetadata']['RequestId']

    with XRaySegment():
        client.list_tables()
        resp = client.list_tables()
        id2 = resp['ResponseMetadata']['RequestId']

    id1.should_not.equal(id2)

    setattr(botocore.client.BaseClient, '_make_api_call', original_make_api_call)
    setattr(botocore.endpoint.Endpoint, '_encode_headers', original_encode_headers)
    setattr(requests.Session, 'request', original_session_request)
    setattr(requests.Session, 'prepare_request', original_session_prep_request)


@mock_xray_client
def test_xray_udp_emitter_patched():
    # Could be ran in any order, so we need to tell sdk that its been unpatched
    xray_core_patcher._PATCHED_MODULES = set()
    xray_core.patch_all()

    assert isinstance(xray_core.xray_recorder._emitter, MockEmitter)

    setattr(botocore.client.BaseClient, '_make_api_call', original_make_api_call)
    setattr(botocore.endpoint.Endpoint, '_encode_headers', original_encode_headers)
    setattr(requests.Session, 'request', original_session_request)
    setattr(requests.Session, 'prepare_request', original_session_prep_request)


@mock_xray_client
def test_xray_context_patched():
    # Could be ran in any order, so we need to tell sdk that its been unpatched
    xray_core_patcher._PATCHED_MODULES = set()
    xray_core.patch_all()

    xray_core.xray_recorder._context.context_missing.should.equal('LOG_ERROR')

    setattr(botocore.client.BaseClient, '_make_api_call', original_make_api_call)
    setattr(botocore.endpoint.Endpoint, '_encode_headers', original_encode_headers)
    setattr(requests.Session, 'request', original_session_request)
    setattr(requests.Session, 'prepare_request', original_session_prep_request)
=======
from __future__ import unicode_literals
from moto import mock_xray_client, XRaySegment, mock_dynamodb2
import sure  # noqa
import boto3

from moto.xray.mock_client import MockEmitter
import aws_xray_sdk.core as xray_core
import aws_xray_sdk.core.patcher as xray_core_patcher

import botocore.client
import botocore.endpoint

original_make_api_call = botocore.client.BaseClient._make_api_call
original_encode_headers = botocore.endpoint.Endpoint._encode_headers

import requests

original_session_request = requests.Session.request
original_session_prep_request = requests.Session.prepare_request


@mock_xray_client
@mock_dynamodb2
def test_xray_dynamo_request_id():
    # Could be ran in any order, so we need to tell sdk that its been unpatched
    xray_core_patcher._PATCHED_MODULES = set()
    xray_core.patch_all()

    client = boto3.client("dynamodb", region_name="us-east-1")

    with XRaySegment():
        resp = client.list_tables()
        resp["ResponseMetadata"].should.contain("RequestId")
        id1 = resp["ResponseMetadata"]["RequestId"]

    with XRaySegment():
        client.list_tables()
        resp = client.list_tables()
        id2 = resp["ResponseMetadata"]["RequestId"]

    id1.should_not.equal(id2)

    setattr(botocore.client.BaseClient, "_make_api_call", original_make_api_call)
    setattr(botocore.endpoint.Endpoint, "_encode_headers", original_encode_headers)
    setattr(requests.Session, "request", original_session_request)
    setattr(requests.Session, "prepare_request", original_session_prep_request)


@mock_xray_client
def test_xray_udp_emitter_patched():
    # Could be ran in any order, so we need to tell sdk that its been unpatched
    xray_core_patcher._PATCHED_MODULES = set()
    xray_core.patch_all()

    assert isinstance(xray_core.xray_recorder._emitter, MockEmitter)

    setattr(botocore.client.BaseClient, "_make_api_call", original_make_api_call)
    setattr(botocore.endpoint.Endpoint, "_encode_headers", original_encode_headers)
    setattr(requests.Session, "request", original_session_request)
    setattr(requests.Session, "prepare_request", original_session_prep_request)


@mock_xray_client
def test_xray_context_patched():
    # Could be ran in any order, so we need to tell sdk that its been unpatched
    xray_core_patcher._PATCHED_MODULES = set()
    xray_core.patch_all()

    xray_core.xray_recorder._context.context_missing.should.equal("LOG_ERROR")

    setattr(botocore.client.BaseClient, "_make_api_call", original_make_api_call)
    setattr(botocore.endpoint.Endpoint, "_encode_headers", original_encode_headers)
    setattr(requests.Session, "request", original_session_request)
    setattr(requests.Session, "prepare_request", original_session_prep_request)
>>>>>>> b8a1f852
<|MERGE_RESOLUTION|>--- conflicted
+++ resolved
@@ -1,77 +1,3 @@
-<<<<<<< HEAD
-from __future__ import unicode_literals
-from moto import mock_xray_client, XRaySegment, mock_dynamodb2
-import sure   # noqa
-import boto3
-
-from moto.xray.mock_client import MockEmitter
-import aws_xray_sdk.core as xray_core
-import aws_xray_sdk.core.patcher as xray_core_patcher
-
-import botocore.client
-import botocore.endpoint
-original_make_api_call = botocore.client.BaseClient._make_api_call
-original_encode_headers = botocore.endpoint.Endpoint._encode_headers
-
-import requests
-original_session_request = requests.Session.request
-original_session_prep_request = requests.Session.prepare_request
-
-
-@mock_xray_client
-@mock_dynamodb2
-def test_xray_dynamo_request_id():
-    # Could be ran in any order, so we need to tell sdk that its been unpatched
-    xray_core_patcher._PATCHED_MODULES = set()
-    xray_core.patch_all()
-
-    client = boto3.client('dynamodb', region_name='us-east-1')
-
-    with XRaySegment():
-        resp = client.list_tables()
-        resp['ResponseMetadata'].should.contain('RequestId')
-        id1 = resp['ResponseMetadata']['RequestId']
-
-    with XRaySegment():
-        client.list_tables()
-        resp = client.list_tables()
-        id2 = resp['ResponseMetadata']['RequestId']
-
-    id1.should_not.equal(id2)
-
-    setattr(botocore.client.BaseClient, '_make_api_call', original_make_api_call)
-    setattr(botocore.endpoint.Endpoint, '_encode_headers', original_encode_headers)
-    setattr(requests.Session, 'request', original_session_request)
-    setattr(requests.Session, 'prepare_request', original_session_prep_request)
-
-
-@mock_xray_client
-def test_xray_udp_emitter_patched():
-    # Could be ran in any order, so we need to tell sdk that its been unpatched
-    xray_core_patcher._PATCHED_MODULES = set()
-    xray_core.patch_all()
-
-    assert isinstance(xray_core.xray_recorder._emitter, MockEmitter)
-
-    setattr(botocore.client.BaseClient, '_make_api_call', original_make_api_call)
-    setattr(botocore.endpoint.Endpoint, '_encode_headers', original_encode_headers)
-    setattr(requests.Session, 'request', original_session_request)
-    setattr(requests.Session, 'prepare_request', original_session_prep_request)
-
-
-@mock_xray_client
-def test_xray_context_patched():
-    # Could be ran in any order, so we need to tell sdk that its been unpatched
-    xray_core_patcher._PATCHED_MODULES = set()
-    xray_core.patch_all()
-
-    xray_core.xray_recorder._context.context_missing.should.equal('LOG_ERROR')
-
-    setattr(botocore.client.BaseClient, '_make_api_call', original_make_api_call)
-    setattr(botocore.endpoint.Endpoint, '_encode_headers', original_encode_headers)
-    setattr(requests.Session, 'request', original_session_request)
-    setattr(requests.Session, 'prepare_request', original_session_prep_request)
-=======
 from __future__ import unicode_literals
 from moto import mock_xray_client, XRaySegment, mock_dynamodb2
 import sure  # noqa
@@ -145,5 +71,4 @@
     setattr(botocore.client.BaseClient, "_make_api_call", original_make_api_call)
     setattr(botocore.endpoint.Endpoint, "_encode_headers", original_encode_headers)
     setattr(requests.Session, "request", original_session_request)
-    setattr(requests.Session, "prepare_request", original_session_prep_request)
->>>>>>> b8a1f852
+    setattr(requests.Session, "prepare_request", original_session_prep_request)
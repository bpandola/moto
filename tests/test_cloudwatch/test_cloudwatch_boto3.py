import boto3
import pytest
import pytz
import sure  # noqa # pylint: disable=unused-import

from botocore.exceptions import ClientError
from datetime import datetime, timedelta
from dateutil.tz import tzutc
from decimal import Decimal
from freezegun import freeze_time
from operator import itemgetter
from uuid import uuid4

from moto import mock_cloudwatch, mock_s3
from moto.core import DEFAULT_ACCOUNT_ID as ACCOUNT_ID


@mock_cloudwatch
def test_put_metric_data_no_dimensions():
    conn = boto3.client("cloudwatch", region_name="us-east-1")

    conn.put_metric_data(
        Namespace="tester", MetricData=[dict(MetricName="metric", Value=1.5)]
    )

    metrics = conn.list_metrics()["Metrics"]
    metrics.should.contain(
        {"Namespace": "tester", "MetricName": "metric", "Dimensions": []}
    )


@mock_cloudwatch
def test_put_metric_data_can_not_have_nan():
    client = boto3.client("cloudwatch", region_name="us-west-2")
    utc_now = datetime.now(tz=pytz.utc)
    with pytest.raises(ClientError) as exc:
        client.put_metric_data(
            Namespace="mynamespace",
            MetricData=[
                {
                    "MetricName": "mymetric",
                    "Timestamp": utc_now,
                    "Value": Decimal("NaN"),
                    "Unit": "Count",
                }
            ],
        )
    err = exc.value.response["Error"]
    err["Code"].should.equal("InvalidParameterValue")
    err["Message"].should.equal(
        "The value NaN for parameter MetricData.member.1.Value is invalid."
    )


@mock_cloudwatch
def test_put_metric_data_can_not_have_value_and_values():
    client = boto3.client("cloudwatch", region_name="us-west-2")
    utc_now = datetime.now(tz=pytz.utc)
    with pytest.raises(ClientError) as exc:
        client.put_metric_data(
            Namespace="mynamespace",
            MetricData=[
                {
                    "MetricName": "mymetric",
                    "Timestamp": utc_now,
                    "Value": 1.5,
                    "Values": [1.0, 10.0],
                    "Unit": "Count",
                }
            ],
        )
    err = exc.value.response["Error"]
    err["Code"].should.equal("InvalidParameterValue")
    err["Message"].should.equal(
        "The parameters MetricData.member.1.Value and MetricData.member.1.Values are mutually exclusive and you have specified both."
    )


@mock_cloudwatch
def test_put_metric_data_can_not_have_and_values_mismatched_counts():
    client = boto3.client("cloudwatch", region_name="us-west-2")
    utc_now = datetime.now(tz=pytz.utc)
    with pytest.raises(ClientError) as exc:
        client.put_metric_data(
            Namespace="mynamespace",
            MetricData=[
                {
                    "MetricName": "mymetric",
                    "Timestamp": utc_now,
                    "Values": [1.0, 10.0],
                    "Counts": [2, 4, 1],
                    "Unit": "Count",
                }
            ],
        )
    err = exc.value.response["Error"]
    err["Code"].should.equal("InvalidParameterValue")
    err["Message"].should.equal(
        "The parameters MetricData.member.1.Values and MetricData.member.1.Counts must be of the same size."
    )


@mock_cloudwatch
def test_put_metric_data_values_and_counts():
    client = boto3.client("cloudwatch", region_name="us-west-2")
    utc_now = datetime.now(tz=pytz.utc)
    namespace = "values"
    metric = "mymetric"
    client.put_metric_data(
        Namespace=namespace,
        MetricData=[
            {
                "MetricName": metric,
                "Timestamp": utc_now,
                "Values": [1.0, 10.0],
                "Counts": [2, 4],
            }
        ],
    )
    stats = client.get_metric_statistics(
        Namespace=namespace,
        MetricName=metric,
        StartTime=utc_now - timedelta(seconds=60),
        EndTime=utc_now + timedelta(seconds=60),
        Period=60,
        Statistics=["SampleCount", "Sum", "Maximum"],
    )
    datapoint = stats["Datapoints"][0]
    datapoint["SampleCount"].should.equal(6.0)
    datapoint["Sum"].should.equal(42.0)
    datapoint["Maximum"].should.equal(10.0)


@mock_cloudwatch
def test_put_metric_data_values_without_counts():
    client = boto3.client("cloudwatch", region_name="us-west-2")
    utc_now = datetime.now(tz=pytz.utc)
    namespace = "values"
    metric = "mymetric"
    client.put_metric_data(
        Namespace=namespace,
        MetricData=[
            {
                "MetricName": metric,
                "Timestamp": utc_now,
                "Values": [1.0, 10.0, 23.45],
            }
        ],
    )
    stats = client.get_metric_statistics(
        Namespace=namespace,
        MetricName=metric,
        StartTime=utc_now - timedelta(seconds=60),
        EndTime=utc_now + timedelta(seconds=60),
        Period=60,
        Statistics=["SampleCount", "Sum", "Maximum"],
    )
    datapoint = stats["Datapoints"][0]
    datapoint["SampleCount"].should.equal(3.0)
    datapoint["Sum"].should.equal(34.45)
    datapoint["Maximum"].should.equal(23.45)


@mock_cloudwatch
def test_put_metric_data_with_statistics():
    conn = boto3.client("cloudwatch", region_name="us-east-1")
    utc_now = datetime.now(tz=pytz.utc)

    conn.put_metric_data(
        Namespace="tester",
        MetricData=[
            dict(
                MetricName="statmetric",
                Timestamp=utc_now,
                # no Value to test  https://github.com/spulec/moto/issues/1615
                StatisticValues=dict(
                    SampleCount=123.0, Sum=123.0, Minimum=123.0, Maximum=123.0
                ),
                Unit="Milliseconds",
                StorageResolution=123,
            )
        ],
    )

    metrics = conn.list_metrics()["Metrics"]
    metrics.should.contain(
        {"Namespace": "tester", "MetricName": "statmetric", "Dimensions": []}
    )
    # TODO: test statistics - https://github.com/spulec/moto/issues/1615


@mock_cloudwatch
def test_get_metric_statistics():
    conn = boto3.client("cloudwatch", region_name="us-east-1")
    utc_now = datetime.now(tz=pytz.utc)

    conn.put_metric_data(
        Namespace="tester",
        MetricData=[dict(MetricName="metric", Value=1.5, Timestamp=utc_now)],
    )

    stats = conn.get_metric_statistics(
        Namespace="tester",
        MetricName="metric",
        StartTime=utc_now - timedelta(seconds=60),
        EndTime=utc_now + timedelta(seconds=60),
        Period=60,
        Statistics=["SampleCount", "Sum"],
    )

    stats["Datapoints"].should.have.length_of(1)
    datapoint = stats["Datapoints"][0]
    datapoint["SampleCount"].should.equal(1.0)
    datapoint["Sum"].should.equal(1.5)


@mock_cloudwatch
def test_get_metric_invalid_parameter_combination():
    conn = boto3.client("cloudwatch", region_name="us-east-1")
    utc_now = datetime.now(tz=pytz.utc)

    conn.put_metric_data(
        Namespace="tester",
        MetricData=[dict(MetricName="metric", Value=1.5, Timestamp=utc_now)],
    )

    with pytest.raises(ClientError) as exc:
        # make request without both statistics or extended statistics parameters
        conn.get_metric_statistics(
            Namespace="tester",
            MetricName="metric",
            StartTime=utc_now - timedelta(seconds=60),
            EndTime=utc_now + timedelta(seconds=60),
            Period=60,
        )

    err = exc.value.response["Error"]
    err["Code"].should.equal("InvalidParameterCombination")
    err["Message"].should.equal("Must specify either Statistics or ExtendedStatistics")


@mock_cloudwatch
def test_get_metric_statistics_dimensions():
    conn = boto3.client("cloudwatch", region_name="us-east-1")
    utc_now = datetime.now(tz=pytz.utc)

    # put metric data with different dimensions
    dimensions1 = [{"Name": "dim1", "Value": "v1"}]
    dimensions2 = dimensions1 + [{"Name": "dim2", "Value": "v2"}]
    metric_name = "metr-stats-dims"
    conn.put_metric_data(
        Namespace="tester",
        MetricData=[
            dict(
                MetricName=metric_name,
                Value=1,
                Timestamp=utc_now,
                Dimensions=dimensions1,
            )
        ],
    )
    conn.put_metric_data(
        Namespace="tester",
        MetricData=[
            dict(
                MetricName=metric_name,
                Value=2,
                Timestamp=utc_now,
                Dimensions=dimensions1,
            )
        ],
    )
    conn.put_metric_data(
        Namespace="tester",
        MetricData=[
            dict(
                MetricName=metric_name,
                Value=6,
                Timestamp=utc_now,
                Dimensions=dimensions2,
            )
        ],
    )

    # list of (<kwargs>, <expectedSum>, <expectedAverage>)
    params_list = (
        # get metric stats with no restriction on dimensions
        ({}, 9, 3),
        # get metric stats for dimensions1 (should also cover dimensions2)
        ({"Dimensions": dimensions1}, 9, 3),
        # get metric stats for dimensions2 only
        ({"Dimensions": dimensions2}, 6, 6),
    )

    for params in params_list:
        stats = conn.get_metric_statistics(
            Namespace="tester",
            MetricName=metric_name,
            StartTime=utc_now - timedelta(seconds=60),
            EndTime=utc_now + timedelta(seconds=60),
            Period=60,
            Statistics=["Average", "Sum"],
            **params[0],
        )
        stats["Datapoints"].should.have.length_of(1)
        datapoint = stats["Datapoints"][0]
        datapoint["Sum"].should.equal(params[1])
        datapoint["Average"].should.equal(params[2])


@mock_cloudwatch
def test_duplicate_put_metric_data():
    conn = boto3.client("cloudwatch", region_name="us-east-1")
    utc_now = datetime.now(tz=pytz.utc)

    conn.put_metric_data(
        Namespace="tester",
        MetricData=[
            dict(
                MetricName="metric",
                Dimensions=[{"Name": "Name", "Value": "B"}],
                Value=1.5,
                Timestamp=utc_now,
            )
        ],
    )

    result = conn.list_metrics(
        Namespace="tester", Dimensions=[{"Name": "Name", "Value": "B"}]
    )["Metrics"]
    len(result).should.equal(1)

    conn.put_metric_data(
        Namespace="tester",
        MetricData=[
            dict(
                MetricName="metric",
                Dimensions=[{"Name": "Name", "Value": "B"}],
                Value=1.5,
                Timestamp=utc_now,
            )
        ],
    )

    result = conn.list_metrics(
        Namespace="tester", Dimensions=[{"Name": "Name", "Value": "B"}]
    )["Metrics"]
    len(result).should.equal(1)
    result.should.equal(
        [
            {
                "Namespace": "tester",
                "MetricName": "metric",
                "Dimensions": [{"Name": "Name", "Value": "B"}],
            }
        ]
    )

    conn.put_metric_data(
        Namespace="tester",
        MetricData=[
            dict(
                MetricName="metric",
                Dimensions=[
                    {"Name": "Name", "Value": "B"},
                    {"Name": "Name", "Value": "C"},
                ],
                Value=1.5,
                Timestamp=utc_now,
            )
        ],
    )

    result = conn.list_metrics(
        Namespace="tester", Dimensions=[{"Name": "Name", "Value": "B"}]
    )["Metrics"]
    result.should.equal(
        [
            {
                "Namespace": "tester",
                "MetricName": "metric",
                "Dimensions": [{"Name": "Name", "Value": "B"}],
            },
            {
                "Namespace": "tester",
                "MetricName": "metric",
                "Dimensions": [
                    {"Name": "Name", "Value": "B"},
                    {"Name": "Name", "Value": "C"},
                ],
            },
        ]
    )

    result = conn.list_metrics(
        Namespace="tester", Dimensions=[{"Name": "Name", "Value": "C"}]
    )["Metrics"]
    result.should.equal(
        [
            {
                "Namespace": "tester",
                "MetricName": "metric",
                "Dimensions": [
                    {"Name": "Name", "Value": "B"},
                    {"Name": "Name", "Value": "C"},
                ],
            }
        ]
    )


@mock_cloudwatch
@freeze_time("2020-02-10 18:44:05")
def test_custom_timestamp():
    utc_now = datetime.now(tz=pytz.utc)
    time = "2020-02-10T18:44:09Z"
    cw = boto3.client("cloudwatch", "eu-west-1")

    cw.put_metric_data(
        Namespace="tester",
        MetricData=[dict(MetricName="metric1", Value=1.5, Timestamp=time)],
    )

    cw.put_metric_data(
        Namespace="tester",
        MetricData=[
            dict(MetricName="metric2", Value=1.5, Timestamp=datetime(2020, 2, 10))
        ],
    )

    cw.get_metric_statistics(
        Namespace="tester",
        MetricName="metric",
        StartTime=utc_now - timedelta(seconds=60),
        EndTime=utc_now + timedelta(seconds=60),
        Period=60,
        Statistics=["SampleCount", "Sum"],
    )
    # TODO: What are we actually testing here?


@mock_cloudwatch
def test_list_metrics():
    cloudwatch = boto3.client("cloudwatch", "eu-west-1")
    # Verify namespace has to exist
    res = cloudwatch.list_metrics(Namespace="unknown/")["Metrics"]
    res.should.equal([])
    # Create some metrics to filter on
    create_metrics(cloudwatch, namespace="list_test_1/", metrics=4, data_points=2)
    create_metrics(cloudwatch, namespace="list_test_2/", metrics=4, data_points=2)
    # Verify we can retrieve everything
    res = cloudwatch.list_metrics()["Metrics"]
    assert len(res) >= 16  # 2 namespaces * 4 metrics * 2 data points
    # Verify we can filter by namespace/metric name
    res = cloudwatch.list_metrics(Namespace="list_test_1/")["Metrics"]
    res.should.have.length_of(8)  # 1 namespace * 4 metrics * 2 data points
    res = cloudwatch.list_metrics(Namespace="list_test_1/", MetricName="metric1")[
        "Metrics"
    ]
    res.should.have.length_of(2)  # 1 namespace * 1 metrics * 2 data points
    # Verify format
    res.should.equal(
        [
            {"Namespace": "list_test_1/", "Dimensions": [], "MetricName": "metric1"},
            {"Namespace": "list_test_1/", "Dimensions": [], "MetricName": "metric1"},
        ]
    )
    # Verify unknown namespace still has no results
    res = cloudwatch.list_metrics(Namespace="unknown/")["Metrics"]
    res.should.equal([])


@mock_cloudwatch
def test_list_metrics_paginated():
    cloudwatch = boto3.client("cloudwatch", "eu-west-1")
    # Verify that only a single page of metrics is returned
    cloudwatch.list_metrics().shouldnt.have.key("NextToken")
    # Verify we can't pass a random NextToken
    with pytest.raises(ClientError) as e:
        cloudwatch.list_metrics(NextToken=str(uuid4()))
    e.value.response["Error"]["Message"].should.equal(
        "Request parameter NextToken is invalid"
    )
    # Add a boatload of metrics
    create_metrics(cloudwatch, namespace="test", metrics=100, data_points=1)
    # Verify that a single page is returned until we've reached 500
    first_page = cloudwatch.list_metrics(Namespace="test")
    first_page["Metrics"].should.have.length_of(100)

    len(first_page["Metrics"]).should.equal(100)
    create_metrics(cloudwatch, namespace="test", metrics=200, data_points=2)
    first_page = cloudwatch.list_metrics(Namespace="test")
    len(first_page["Metrics"]).should.equal(500)
    first_page.shouldnt.contain("NextToken")
    # Verify that adding more data points results in pagination
    create_metrics(cloudwatch, namespace="test", metrics=60, data_points=10)
    first_page = cloudwatch.list_metrics(Namespace="test")
    len(first_page["Metrics"]).should.equal(500)
    first_page["NextToken"].shouldnt.equal(None)
    # Retrieve second page - and verify there's more where that came from
    second_page = cloudwatch.list_metrics(
        Namespace="test", NextToken=first_page["NextToken"]
    )
    len(second_page["Metrics"]).should.equal(500)
    second_page.should.contain("NextToken")
    # Last page should only have the last 100 results, and no NextToken (indicating that pagination is finished)
    third_page = cloudwatch.list_metrics(
        Namespace="test", NextToken=second_page["NextToken"]
    )
    len(third_page["Metrics"]).should.equal(100)
    third_page.shouldnt.contain("NextToken")
    # Verify that we can't reuse an existing token
    with pytest.raises(ClientError) as e:
        cloudwatch.list_metrics(Namespace="test", NextToken=first_page["NextToken"])
    e.value.response["Error"]["Message"].should.equal(
        "Request parameter NextToken is invalid"
    )


@mock_cloudwatch
def test_list_metrics_without_value():
    cloudwatch = boto3.client("cloudwatch", "eu-west-1")
    # Create some metrics to filter on
    create_metrics_with_dimensions(cloudwatch, namespace="MyNamespace", data_points=3)
    # Verify we can filter by namespace/metric name
    res = cloudwatch.list_metrics(Namespace="MyNamespace")["Metrics"]
    res.should.have.length_of(3)
    # Verify we can filter by Dimension without value
    results = cloudwatch.list_metrics(
        Namespace="MyNamespace", MetricName="MyMetric", Dimensions=[{"Name": "D1"}]
    )["Metrics"]

    results.should.have.length_of(1)
    results[0]["Namespace"].should.equals("MyNamespace")
    results[0]["MetricName"].should.equal("MyMetric")
    results[0]["Dimensions"].should.equal([{"Name": "D1", "Value": "V1"}])


@mock_cloudwatch
def test_list_metrics_with_same_dimensions_different_metric_name():
    cloudwatch = boto3.client("cloudwatch", "eu-west-1")

    # create metrics with same namespace and dimensions but different metric names
    cloudwatch.put_metric_data(
        Namespace="unique/",
        MetricData=[
            {
                "MetricName": "metric1",
                "Dimensions": [{"Name": "D1", "Value": "V1"}],
                "Unit": "Seconds",
            }
        ],
    )

    cloudwatch.put_metric_data(
        Namespace="unique/",
        MetricData=[
            {
                "MetricName": "metric2",
                "Dimensions": [{"Name": "D1", "Value": "V1"}],
                "Unit": "Seconds",
            }
        ],
    )

    results = cloudwatch.list_metrics(Namespace="unique/")["Metrics"]
    results.should.have.length_of(2)

    # duplicating existing metric
    cloudwatch.put_metric_data(
        Namespace="unique/",
        MetricData=[
            {
                "MetricName": "metric1",
                "Dimensions": [{"Name": "D1", "Value": "V1"}],
                "Unit": "Seconds",
            }
        ],
    )

    # asserting only unique values are returned
    results = cloudwatch.list_metrics(Namespace="unique/")["Metrics"]
    results.should.have.length_of(2)


def create_metrics(cloudwatch, namespace, metrics=5, data_points=5):
    for i in range(0, metrics):
        metric_name = "metric" + str(i)
        for j in range(0, data_points):
            cloudwatch.put_metric_data(
                Namespace=namespace,
                MetricData=[{"MetricName": metric_name, "Value": j, "Unit": "Seconds"}],
            )


def create_metrics_with_dimensions(cloudwatch, namespace, data_points=5):
    for j in range(0, data_points):
        cloudwatch.put_metric_data(
            Namespace=namespace,
            MetricData=[
                {
                    "MetricName": "MyMetric",
                    "Dimensions": [{"Name": f"D{j}", "Value": f"V{j}"}],
                    "Unit": "Seconds",
                }
            ],
        )


@mock_cloudwatch
def test_get_metric_data_for_multiple_metrics_w_same_dimensions():
    utc_now = datetime.now(tz=pytz.utc)
    cloudwatch = boto3.client("cloudwatch", "eu-west-1")
    namespace = "my_namespace/"
    cloudwatch.put_metric_data(
        Namespace=namespace,
        MetricData=[
            {
                "MetricName": "metric1",
                "Dimensions": [{"Name": "Name", "Value": "B"}],
                "Value": 50,
            },
            {
                "MetricName": "metric2",
                "Dimensions": [{"Name": "Name", "Value": "B"}],
                "Value": 25,
                "Unit": "Microseconds",
            },
        ],
    )
    # get_metric_data 1
    response1 = cloudwatch.get_metric_data(
        MetricDataQueries=[
            {
                "Id": "result1",
                "MetricStat": {
                    "Metric": {
                        "Namespace": namespace,
                        "MetricName": "metric1",
                        "Dimensions": [{"Name": "Name", "Value": "B"}],
                    },
                    "Period": 60,
                    "Stat": "Sum",
                },
            },
        ],
        StartTime=utc_now - timedelta(seconds=60),
        EndTime=utc_now + timedelta(seconds=60),
    )
    #
    len(response1["MetricDataResults"]).should.equal(1)

    res1 = response1["MetricDataResults"][0]
    res1["Values"].should.equal([50.0])

    # get_metric_data 2
    response2 = cloudwatch.get_metric_data(
        MetricDataQueries=[
            {
                "Id": "result2",
                "MetricStat": {
                    "Metric": {
                        "Namespace": namespace,
                        "MetricName": "metric2",
                        "Dimensions": [{"Name": "Name", "Value": "B"}],
                    },
                    "Period": 60,
                    "Stat": "Sum",
                },
            },
        ],
        StartTime=utc_now - timedelta(seconds=60),
        EndTime=utc_now + timedelta(seconds=60),
    )
    #
    len(response2["MetricDataResults"]).should.equal(1)

    res2 = response2["MetricDataResults"][0]
    res2["Values"].should.equal([25.0])


@mock_cloudwatch
def test_get_metric_data_within_timeframe():
    utc_now = datetime.now(tz=pytz.utc)
    cloudwatch = boto3.client("cloudwatch", "eu-west-1")
    namespace1 = "my_namespace/"
    # put metric data
    values = [0, 2, 4, 3.5, 7, 100]
    cloudwatch.put_metric_data(
        Namespace=namespace1,
        MetricData=[
            {"MetricName": "metric1", "Value": val, "Unit": "Seconds"} for val in values
        ],
    )
    # get_metric_data
    stats = ["Average", "Sum", "Minimum", "Maximum"]
    response = cloudwatch.get_metric_data(
        MetricDataQueries=[
            {
                "Id": "result_" + stat,
                "MetricStat": {
                    "Metric": {"Namespace": namespace1, "MetricName": "metric1"},
                    "Period": 60,
                    "Stat": stat,
                },
            }
            for stat in stats
        ],
        StartTime=utc_now - timedelta(seconds=60),
        EndTime=utc_now + timedelta(seconds=60),
    )
    #
    # Assert Average/Min/Max/Sum is returned as expected
    avg = [
        res for res in response["MetricDataResults"] if res["Id"] == "result_Average"
    ][0]
    avg["Label"].should.equal("metric1 Average")
    avg["StatusCode"].should.equal("Complete")
    [int(val) for val in avg["Values"]].should.equal([19])

    sum_ = [res for res in response["MetricDataResults"] if res["Id"] == "result_Sum"][
        0
    ]
    sum_["Label"].should.equal("metric1 Sum")
    sum_["StatusCode"].should.equal("Complete")
    [val for val in sum_["Values"]].should.equal([sum(values)])

    min_ = [
        res for res in response["MetricDataResults"] if res["Id"] == "result_Minimum"
    ][0]
    min_["Label"].should.equal("metric1 Minimum")
    min_["StatusCode"].should.equal("Complete")
    [int(val) for val in min_["Values"]].should.equal([0])

    max_ = [
        res for res in response["MetricDataResults"] if res["Id"] == "result_Maximum"
    ][0]
    max_["Label"].should.equal("metric1 Maximum")
    max_["StatusCode"].should.equal("Complete")
    [int(val) for val in max_["Values"]].should.equal([100])


@mock_cloudwatch
def test_get_metric_data_partially_within_timeframe():
    utc_now = datetime.now(tz=pytz.utc)
    yesterday = utc_now - timedelta(days=1)
    last_week = utc_now - timedelta(days=7)
    cloudwatch = boto3.client("cloudwatch", "eu-west-1")
    namespace1 = "my_namespace/"
    # put metric data
    cloudwatch.put_metric_data(
        Namespace=namespace1,
        MetricData=[
            {
                "MetricName": "metric1",
                "Value": 10,
                "Unit": "Seconds",
                "Timestamp": utc_now,
            }
        ],
    )
    cloudwatch.put_metric_data(
        Namespace=namespace1,
        MetricData=[
            {
                "MetricName": "metric1",
                "Value": 20,
                "Unit": "Seconds",
                "Timestamp": yesterday,
            }
        ],
    )

    cloudwatch.put_metric_data(
        Namespace=namespace1,
        MetricData=[
            {
                "MetricName": "metric1",
                "Value": 50,
                "Unit": "Seconds",
                "Timestamp": last_week,
            },
            {
                "MetricName": "metric1",
                "Value": 10,
                "Unit": "Seconds",
                "Timestamp": last_week + timedelta(seconds=10),
            },
            {
                "MetricName": "metric1",
                "Value": 20,
                "Unit": "Seconds",
                "Timestamp": last_week + timedelta(seconds=15),
            },
            {
                "MetricName": "metric1",
                "Value": 40,
                "Unit": "Seconds",
                "Timestamp": last_week + timedelta(seconds=30),
            },
        ],
    )

    # data for average, min, max

    def get_data(start, end, stat="Sum", scanBy="TimestampAscending"):
        # get_metric_data
        response = cloudwatch.get_metric_data(
            MetricDataQueries=[
                {
                    "Id": "result",
                    "MetricStat": {
                        "Metric": {"Namespace": namespace1, "MetricName": "metric1"},
                        "Period": 60,
                        "Stat": stat,
                    },
                }
            ],
            StartTime=start,
            EndTime=end,
            ScanBy=scanBy,
        )
        return response

    response = get_data(
        start=yesterday - timedelta(seconds=60), end=utc_now + timedelta(seconds=60)
    )

    # Assert Last week's data is not returned
    len(response["MetricDataResults"]).should.equal(1)
    sum_ = response["MetricDataResults"][0]
    sum_["Label"].should.equal("metric1 Sum")
    sum_["StatusCode"].should.equal("Complete")
    sum_["Values"].should.equal([20.0, 10.0])
    response = get_data(
        start=yesterday - timedelta(seconds=60),
        end=utc_now + timedelta(seconds=60),
        scanBy="TimestampDescending",
    )
    response["MetricDataResults"][0]["Values"].should.equal([10.0, 20.0])

    response = get_data(
        start=last_week - timedelta(seconds=1),
        end=utc_now + timedelta(seconds=60),
        stat="Average",
    )
    # assert average
    response["MetricDataResults"][0]["Values"].should.equal([30.0, 20.0, 10.0])

    response = get_data(
        start=last_week - timedelta(seconds=1),
        end=utc_now + timedelta(seconds=60),
        stat="Maximum",
    )
    # assert maximum
    response["MetricDataResults"][0]["Values"].should.equal([50.0, 20.0, 10.0])

    response = get_data(
        start=last_week - timedelta(seconds=1),
        end=utc_now + timedelta(seconds=60),
        stat="Minimum",
    )
    # assert minimum
    response["MetricDataResults"][0]["Values"].should.equal([10.0, 20.0, 10.0])


@mock_cloudwatch
def test_get_metric_data_outside_timeframe():
    utc_now = datetime.now(tz=pytz.utc)
    last_week = utc_now - timedelta(days=7)
    cloudwatch = boto3.client("cloudwatch", "eu-west-1")
    namespace1 = "my_namespace/"
    # put metric data
    cloudwatch.put_metric_data(
        Namespace=namespace1,
        MetricData=[
            {
                "MetricName": "metric1",
                "Value": 50,
                "Unit": "Seconds",
                "Timestamp": last_week,
            }
        ],
    )
    # get_metric_data
    response = cloudwatch.get_metric_data(
        MetricDataQueries=[
            {
                "Id": "result",
                "MetricStat": {
                    "Metric": {"Namespace": namespace1, "MetricName": "metric1"},
                    "Period": 60,
                    "Stat": "Sum",
                },
            }
        ],
        StartTime=utc_now - timedelta(seconds=60),
        EndTime=utc_now + timedelta(seconds=60),
    )
    #
    # Assert Last week's data is not returned
    len(response["MetricDataResults"]).should.equal(1)
    response["MetricDataResults"][0]["Id"].should.equal("result")
    response["MetricDataResults"][0]["StatusCode"].should.equal("Complete")
    response["MetricDataResults"][0]["Values"].should.equal([])


@mock_cloudwatch
def test_get_metric_data_for_multiple_metrics():
    utc_now = datetime.now(tz=pytz.utc)
    cloudwatch = boto3.client("cloudwatch", "eu-west-1")
    namespace = "my_namespace/"
    # put metric data
    cloudwatch.put_metric_data(
        Namespace=namespace,
        MetricData=[
            {
                "MetricName": "metric1",
                "Value": 50,
                "Unit": "Seconds",
                "Timestamp": utc_now,
            }
        ],
    )
    cloudwatch.put_metric_data(
        Namespace=namespace,
        MetricData=[
            {
                "MetricName": "metric2",
                "Value": 25,
                "Unit": "Seconds",
                "Timestamp": utc_now,
            }
        ],
    )
    # get_metric_data
    response = cloudwatch.get_metric_data(
        MetricDataQueries=[
            {
                "Id": "result1",
                "MetricStat": {
                    "Metric": {"Namespace": namespace, "MetricName": "metric1"},
                    "Period": 60,
                    "Stat": "Sum",
                },
            },
            {
                "Id": "result2",
                "MetricStat": {
                    "Metric": {"Namespace": namespace, "MetricName": "metric2"},
                    "Period": 60,
                    "Stat": "Sum",
                },
            },
        ],
        StartTime=utc_now - timedelta(seconds=60),
        EndTime=utc_now + timedelta(seconds=60),
    )
    #
    len(response["MetricDataResults"]).should.equal(2)

    res1 = [res for res in response["MetricDataResults"] if res["Id"] == "result1"][0]
    res1["Values"].should.equal([50.0])

    res2 = [res for res in response["MetricDataResults"] if res["Id"] == "result2"][0]
    res2["Values"].should.equal([25.0])


@mock_cloudwatch
<<<<<<< HEAD
def test_get_metric_statistics_with_units():
    conn = boto3.client("cloudwatch", region_name="us-east-1")

    db_instance_intentifier = "db-1"
    conn.put_metric_data(
        Namespace="AWS/RDS",
        MetricData=[
            {
                "MetricName": "DatabaseConnections",
                "Dimensions": [
                    {"Name": "DBInstanceIdentifier", "Value": db_instance_intentifier},
                ],
                "Value": 100,
                "StatisticValues": {
                    "SampleCount": 2,
                    "Sum": 10,
                    "Minimum": 10,
                    "Maximum": 10,
                },
                "Unit": "Seconds",
                "StorageResolution": 60,
            }
        ],
    )

    stats = conn.get_metric_statistics(
        Namespace="AWS/RDS",
        MetricName="DatabaseConnections",
        Dimensions=[{"Name": "DBInstanceIdentifier", "Value": db_instance_intentifier}],
        StartTime=datetime.utcnow() - timedelta(hours=1),
        EndTime=datetime.utcnow(),
        Period=120,
        Statistics=["Average"],
        Unit="Seconds",
    )

    stats["Datapoints"].should.have.length_of(1)
    datapoint = stats["Datapoints"][0]
    datapoint["Average"].should.equal(100)
    datapoint["Unit"].should.equal("Seconds")
=======
def test_get_metric_data_for_dimensions():
    utc_now = datetime.now(tz=pytz.utc)
    cloudwatch = boto3.client("cloudwatch", "eu-west-1")
    namespace = "my_namespace/"

    # If the metric is created with multiple dimensions, then the data points for that metric can be retrieved only by specifying all the configured dimensions.
    # https://aws.amazon.com/premiumsupport/knowledge-center/cloudwatch-getmetricstatistics-data/
    server_prod = {"Name": "Server", "Value": "Prod"}
    dimension_berlin = [server_prod, {"Name": "Domain", "Value": "Berlin"}]
    dimension_frankfurt = [server_prod, {"Name": "Domain", "Value": "Frankfurt"}]

    # put metric data
    cloudwatch.put_metric_data(
        Namespace=namespace,
        MetricData=[
            {
                "MetricName": "metric1",
                "Value": 50,
                "Dimensions": dimension_berlin,
                "Unit": "Seconds",
                "Timestamp": utc_now,
            }
        ],
    )
    cloudwatch.put_metric_data(
        Namespace=namespace,
        MetricData=[
            {
                "MetricName": "metric1",
                "Value": 25,
                "Unit": "Seconds",
                "Dimensions": dimension_frankfurt,
                "Timestamp": utc_now,
            }
        ],
    )
    # get_metric_data
    response = cloudwatch.get_metric_data(
        MetricDataQueries=[
            {
                "Id": "result1",
                "MetricStat": {
                    "Metric": {
                        "Namespace": namespace,
                        "MetricName": "metric1",
                        "Dimensions": dimension_frankfurt,
                    },
                    "Period": 60,
                    "Stat": "SampleCount",
                },
            },
            {
                "Id": "result2",
                "MetricStat": {
                    "Metric": {
                        "Namespace": namespace,
                        "MetricName": "metric1",
                        "Dimensions": dimension_berlin,
                    },
                    "Period": 60,
                    "Stat": "Sum",
                },
            },
            {
                "Id": "result3",
                "MetricStat": {
                    "Metric": {
                        "Namespace": namespace,
                        "MetricName": "metric1",
                        "Dimensions": [server_prod],
                    },
                    "Period": 60,
                    "Stat": "Sum",
                },
            },
            {
                "Id": "result4",
                "MetricStat": {
                    "Metric": {"Namespace": namespace, "MetricName": "metric1"},
                    "Period": 60,
                    "Stat": "Sum",
                },
            },
        ],
        StartTime=utc_now - timedelta(seconds=60),
        EndTime=utc_now + timedelta(seconds=60),
    )
    #
    len(response["MetricDataResults"]).should.equal(4)

    res1 = [res for res in response["MetricDataResults"] if res["Id"] == "result1"][0]
    # expect sample count for dimension_frankfurt
    res1["Values"].should.equal([1.0])

    res2 = [res for res in response["MetricDataResults"] if res["Id"] == "result2"][0]
    # expect sum for dimension_berlin
    res2["Values"].should.equal([50.0])

    res3 = [res for res in response["MetricDataResults"] if res["Id"] == "result3"][0]
    # expect no result, as server_prod is only a part of other dimensions, e.g. there is no match
    res3["Values"].should.equal([])

    res4 = [res for res in response["MetricDataResults"] if res["Id"] == "result4"][0]
    # expect sum of both metrics, as we did not filter for dimensions
    res4["Values"].should.equal([75.0])


@mock_cloudwatch
@mock_s3
def test_cloudwatch_return_s3_metrics():
    utc_now = datetime.now(tz=pytz.utc)
    bucket_name = "examplebucket"
    cloudwatch = boto3.client("cloudwatch", "eu-west-3")

    # given
    s3 = boto3.resource("s3")
    s3_client = boto3.client("s3")
    bucket = s3.Bucket(bucket_name)
    bucket.create(CreateBucketConfiguration={"LocationConstraint": "eu-west-3"})
    bucket.put_object(Body=b"ABCD", Key="file.txt")

    # when
    metrics = cloudwatch.list_metrics(
        Dimensions=[{"Name": "BucketName", "Value": bucket_name}]
    )["Metrics"]

    # then
    metrics.should.have.length_of(2)
    metrics.should.contain(
        {
            "Namespace": "AWS/S3",
            "MetricName": "NumberOfObjects",
            "Dimensions": [
                {"Name": "StorageType", "Value": "AllStorageTypes"},
                {"Name": "BucketName", "Value": bucket_name},
            ],
        }
    )
    metrics.should.contain(
        {
            "Namespace": "AWS/S3",
            "MetricName": "BucketSizeBytes",
            "Dimensions": [
                {"Name": "StorageType", "Value": "StandardStorage"},
                {"Name": "BucketName", "Value": bucket_name},
            ],
        }
    )

    # when
    stats = cloudwatch.get_metric_statistics(
        Namespace="AWS/S3",
        MetricName="BucketSizeBytes",
        Dimensions=[
            {"Name": "BucketName", "Value": bucket_name},
            {"Name": "StorageType", "Value": "StandardStorage"},
        ],
        StartTime=utc_now - timedelta(days=2),
        EndTime=utc_now,
        Period=86400,
        Statistics=["Average"],
        Unit="Bytes",
    )

    # then
    stats.should.have.key("Label").equal("BucketSizeBytes")
    stats.should.have.key("Datapoints").length_of(1)
    data_point = stats["Datapoints"][0]
    data_point.should.have.key("Average").being.above(0)
    data_point.should.have.key("Unit").being.equal("Bytes")

    # when
    stats = cloudwatch.get_metric_statistics(
        Namespace="AWS/S3",
        MetricName="NumberOfObjects",
        Dimensions=[
            {"Name": "BucketName", "Value": bucket_name},
            {"Name": "StorageType", "Value": "AllStorageTypes"},
        ],
        StartTime=utc_now - timedelta(days=2),
        EndTime=utc_now,
        Period=86400,
        Statistics=["Average"],
    )

    # then
    stats.should.have.key("Label").equal("NumberOfObjects")
    stats.should.have.key("Datapoints").length_of(1)
    data_point = stats["Datapoints"][0]
    data_point.should.have.key("Average").being.equal(1)
    data_point.should.have.key("Unit").being.equal("Count")

    s3_client.delete_object(Bucket=bucket_name, Key="file.txt")
    s3_client.delete_bucket(Bucket=bucket_name)


@mock_cloudwatch
def test_put_metric_alarm():
    # given
    region_name = "eu-central-1"
    client = boto3.client("cloudwatch", region_name=region_name)
    alarm_name = "test-alarm"
    sns_topic_arn = f"arn:aws:sns:${region_name}:${ACCOUNT_ID}:test-topic"

    # when
    client.put_metric_alarm(
        AlarmName=alarm_name,
        AlarmDescription="test alarm",
        ActionsEnabled=True,
        OKActions=[sns_topic_arn],
        AlarmActions=[sns_topic_arn],
        InsufficientDataActions=[sns_topic_arn],
        MetricName="5XXError",
        Namespace="AWS/ApiGateway",
        Statistic="Sum",
        Dimensions=[
            {"Name": "ApiName", "Value": "test-api"},
            {"Name": "Stage", "Value": "default"},
        ],
        Period=60,
        Unit="Seconds",
        EvaluationPeriods=1,
        DatapointsToAlarm=1,
        Threshold=1.0,
        ComparisonOperator="GreaterThanOrEqualToThreshold",
        TreatMissingData="notBreaching",
        Tags=[{"Key": "key-1", "Value": "value-1"}],
    )

    # then
    alarms = client.describe_alarms(AlarmNames=[alarm_name])["MetricAlarms"]
    alarms.should.have.length_of(1)

    alarm = alarms[0]
    alarm["AlarmName"].should.equal(alarm_name)
    alarm["AlarmArn"].should.equal(
        f"arn:aws:cloudwatch:{region_name}:{ACCOUNT_ID}:alarm:{alarm_name}"
    )
    alarm["AlarmDescription"].should.equal("test alarm")
    alarm["AlarmConfigurationUpdatedTimestamp"].should.be.a(datetime)
    alarm["AlarmConfigurationUpdatedTimestamp"].tzinfo.should.equal(tzutc())
    alarm["ActionsEnabled"].should.equal(True)
    alarm["OKActions"].should.equal([sns_topic_arn])
    alarm["AlarmActions"].should.equal([sns_topic_arn])
    alarm["InsufficientDataActions"].should.equal([sns_topic_arn])
    alarm["StateValue"].should.equal("OK")
    alarm["StateReason"].should.equal("Unchecked: Initial alarm creation")
    alarm["StateUpdatedTimestamp"].should.be.a(datetime)
    alarm["StateUpdatedTimestamp"].tzinfo.should.equal(tzutc())
    alarm["MetricName"].should.equal("5XXError")
    alarm["Namespace"].should.equal("AWS/ApiGateway")
    alarm["Statistic"].should.equal("Sum")
    sorted(alarm["Dimensions"], key=itemgetter("Name")).should.equal(
        sorted(
            [
                {"Name": "ApiName", "Value": "test-api"},
                {"Name": "Stage", "Value": "default"},
            ],
            key=itemgetter("Name"),
        )
    )
    alarm["Period"].should.equal(60)
    alarm["Unit"].should.equal("Seconds")
    alarm["EvaluationPeriods"].should.equal(1)
    alarm["DatapointsToAlarm"].should.equal(1)
    alarm["Threshold"].should.equal(1.0)
    alarm["ComparisonOperator"].should.equal("GreaterThanOrEqualToThreshold")
    alarm["TreatMissingData"].should.equal("notBreaching")


@mock_cloudwatch
def test_put_metric_alarm_with_percentile():
    # given
    region_name = "eu-central-1"
    client = boto3.client("cloudwatch", region_name=region_name)
    alarm_name = "test-alarm"

    # when
    client.put_metric_alarm(
        AlarmName=alarm_name,
        AlarmDescription="test alarm",
        ActionsEnabled=True,
        MetricName="5XXError",
        Namespace="AWS/ApiGateway",
        ExtendedStatistic="p90",
        Dimensions=[
            {"Name": "ApiName", "Value": "test-api"},
            {"Name": "Stage", "Value": "default"},
        ],
        Period=60,
        Unit="Seconds",
        EvaluationPeriods=1,
        DatapointsToAlarm=1,
        Threshold=1.0,
        ComparisonOperator="GreaterThanOrEqualToThreshold",
        TreatMissingData="notBreaching",
        EvaluateLowSampleCountPercentile="ignore",
    )

    # then
    alarms = client.describe_alarms(AlarmNames=[alarm_name])["MetricAlarms"]
    alarms.should.have.length_of(1)

    alarm = alarms[0]
    alarm["AlarmName"].should.equal(alarm_name)
    alarm["AlarmArn"].should.equal(
        f"arn:aws:cloudwatch:{region_name}:{ACCOUNT_ID}:alarm:{alarm_name}"
    )
    alarm["AlarmDescription"].should.equal("test alarm")
    alarm["AlarmConfigurationUpdatedTimestamp"].should.be.a(datetime)
    alarm["AlarmConfigurationUpdatedTimestamp"].tzinfo.should.equal(tzutc())
    alarm["ActionsEnabled"].should.equal(True)
    alarm["StateValue"].should.equal("OK")
    alarm["StateReason"].should.equal("Unchecked: Initial alarm creation")
    alarm["StateUpdatedTimestamp"].should.be.a(datetime)
    alarm["StateUpdatedTimestamp"].tzinfo.should.equal(tzutc())
    alarm["MetricName"].should.equal("5XXError")
    alarm["Namespace"].should.equal("AWS/ApiGateway")
    alarm["ExtendedStatistic"].should.equal("p90")
    sorted(alarm["Dimensions"], key=itemgetter("Name")).should.equal(
        sorted(
            [
                {"Name": "ApiName", "Value": "test-api"},
                {"Name": "Stage", "Value": "default"},
            ],
            key=itemgetter("Name"),
        )
    )
    alarm["Period"].should.equal(60)
    alarm["Unit"].should.equal("Seconds")
    alarm["EvaluationPeriods"].should.equal(1)
    alarm["DatapointsToAlarm"].should.equal(1)
    alarm["Threshold"].should.equal(1.0)
    alarm["ComparisonOperator"].should.equal("GreaterThanOrEqualToThreshold")
    alarm["TreatMissingData"].should.equal("notBreaching")
    alarm["EvaluateLowSampleCountPercentile"].should.equal("ignore")


@mock_cloudwatch
def test_put_metric_alarm_with_anomaly_detection():
    # given
    region_name = "eu-central-1"
    client = boto3.client("cloudwatch", region_name=region_name)
    alarm_name = "test-alarm"
    metrics = [
        {
            "Id": "m1",
            "ReturnData": True,
            "MetricStat": {
                "Metric": {
                    "MetricName": "CPUUtilization",
                    "Namespace": "AWS/EC2",
                    "Dimensions": [
                        {"Name": "instanceId", "Value": "i-1234567890abcdef0"}
                    ],
                },
                "Stat": "Average",
                "Period": 60,
            },
        },
        {
            "Id": "t1",
            "ReturnData": False,
            "Expression": "ANOMALY_DETECTION_BAND(m1, 3)",
        },
    ]

    # when
    client.put_metric_alarm(
        AlarmName=alarm_name,
        ActionsEnabled=True,
        Metrics=metrics,
        EvaluationPeriods=2,
        ComparisonOperator="GreaterThanOrEqualToThreshold",
        ThresholdMetricId="t1",
    )

    # then
    alarms = client.describe_alarms(AlarmNames=[alarm_name])["MetricAlarms"]
    alarms.should.have.length_of(1)

    alarm = alarms[0]
    alarm["AlarmName"].should.equal(alarm_name)
    alarm["AlarmArn"].should.equal(
        f"arn:aws:cloudwatch:{region_name}:{ACCOUNT_ID}:alarm:{alarm_name}"
    )
    alarm["AlarmConfigurationUpdatedTimestamp"].should.be.a(datetime)
    alarm["AlarmConfigurationUpdatedTimestamp"].tzinfo.should.equal(tzutc())
    alarm["StateValue"].should.equal("OK")
    alarm["StateReason"].should.equal("Unchecked: Initial alarm creation")
    alarm["StateUpdatedTimestamp"].should.be.a(datetime)
    alarm["StateUpdatedTimestamp"].tzinfo.should.equal(tzutc())
    alarm["EvaluationPeriods"].should.equal(2)
    alarm["ComparisonOperator"].should.equal("GreaterThanOrEqualToThreshold")
    alarm["Metrics"].should.equal(metrics)
    alarm["ThresholdMetricId"].should.equal("t1")


@mock_cloudwatch
def test_put_metric_alarm_error_extended_statistic():
    # given
    region_name = "eu-central-1"
    client = boto3.client("cloudwatch", region_name=region_name)
    alarm_name = "test-alarm"

    # when
    with pytest.raises(ClientError) as e:
        client.put_metric_alarm(
            AlarmName=alarm_name,
            ActionsEnabled=True,
            MetricName="5XXError",
            Namespace="AWS/ApiGateway",
            ExtendedStatistic="90",
            Dimensions=[
                {"Name": "ApiName", "Value": "test-api"},
                {"Name": "Stage", "Value": "default"},
            ],
            Period=60,
            Unit="Seconds",
            EvaluationPeriods=1,
            DatapointsToAlarm=1,
            Threshold=1.0,
            ComparisonOperator="GreaterThanOrEqualToThreshold",
            TreatMissingData="notBreaching",
        )

    # then
    ex = e.value
    ex.operation_name.should.equal("PutMetricAlarm")
    ex.response["ResponseMetadata"]["HTTPStatusCode"].should.equal(400)
    ex.response["Error"]["Code"].should.contain("InvalidParameterValue")
    ex.response["Error"]["Message"].should.equal(
        "The value 90 for parameter ExtendedStatistic is not supported."
    )


@mock_cloudwatch
def test_put_metric_alarm_error_evaluate_low_sample_count_percentile():
    # given
    region_name = "eu-central-1"
    client = boto3.client("cloudwatch", region_name=region_name)
    alarm_name = "test-alarm"

    # when
    with pytest.raises(ClientError) as e:
        client.put_metric_alarm(
            AlarmName=alarm_name,
            ActionsEnabled=True,
            MetricName="5XXError",
            Namespace="AWS/ApiGateway",
            ExtendedStatistic="p90",
            Dimensions=[
                {"Name": "ApiName", "Value": "test-api"},
                {"Name": "Stage", "Value": "default"},
            ],
            Period=60,
            Unit="Seconds",
            EvaluationPeriods=1,
            DatapointsToAlarm=1,
            Threshold=1.0,
            ComparisonOperator="GreaterThanOrEqualToThreshold",
            TreatMissingData="notBreaching",
            EvaluateLowSampleCountPercentile="unknown",
        )

    # then
    ex = e.value
    ex.operation_name.should.equal("PutMetricAlarm")
    ex.response["ResponseMetadata"]["HTTPStatusCode"].should.equal(400)
    ex.response["Error"]["Code"].should.contain("ValidationError")
    ex.response["Error"]["Message"].should.equal(
        "Option unknown is not supported. "
        "Supported options for parameter EvaluateLowSampleCountPercentile are evaluate and ignore."
    )
>>>>>>> 6ab2497a
<|MERGE_RESOLUTION|>--- conflicted
+++ resolved
@@ -967,48 +967,6 @@
 
 
 @mock_cloudwatch
-<<<<<<< HEAD
-def test_get_metric_statistics_with_units():
-    conn = boto3.client("cloudwatch", region_name="us-east-1")
-
-    db_instance_intentifier = "db-1"
-    conn.put_metric_data(
-        Namespace="AWS/RDS",
-        MetricData=[
-            {
-                "MetricName": "DatabaseConnections",
-                "Dimensions": [
-                    {"Name": "DBInstanceIdentifier", "Value": db_instance_intentifier},
-                ],
-                "Value": 100,
-                "StatisticValues": {
-                    "SampleCount": 2,
-                    "Sum": 10,
-                    "Minimum": 10,
-                    "Maximum": 10,
-                },
-                "Unit": "Seconds",
-                "StorageResolution": 60,
-            }
-        ],
-    )
-
-    stats = conn.get_metric_statistics(
-        Namespace="AWS/RDS",
-        MetricName="DatabaseConnections",
-        Dimensions=[{"Name": "DBInstanceIdentifier", "Value": db_instance_intentifier}],
-        StartTime=datetime.utcnow() - timedelta(hours=1),
-        EndTime=datetime.utcnow(),
-        Period=120,
-        Statistics=["Average"],
-        Unit="Seconds",
-    )
-
-    stats["Datapoints"].should.have.length_of(1)
-    datapoint = stats["Datapoints"][0]
-    datapoint["Average"].should.equal(100)
-    datapoint["Unit"].should.equal("Seconds")
-=======
 def test_get_metric_data_for_dimensions():
     utc_now = datetime.now(tz=pytz.utc)
     cloudwatch = boto3.client("cloudwatch", "eu-west-1")
@@ -1482,5 +1440,4 @@
     ex.response["Error"]["Message"].should.equal(
         "Option unknown is not supported. "
         "Supported options for parameter EvaluateLowSampleCountPercentile are evaluate and ignore."
-    )
->>>>>>> 6ab2497a
+    )